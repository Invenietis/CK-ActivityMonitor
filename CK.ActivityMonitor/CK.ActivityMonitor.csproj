<Project Sdk="Microsoft.NET.Sdk">
  <Import Project="..\Common\Shared.props" />
  <PropertyGroup>
    <TargetFrameworks>netstandard2.0;net461</TargetFrameworks>
    <Description>Hierarchical logger API and LogFile path centralization. Main types are: LogFile, IActivityMonitor, ActivityMonitor, ActivityMonitorClient and standard clients like ActivityMonitorTextWriterClient.
    </Description>
  </PropertyGroup>
  <ItemGroup>
<<<<<<< HEAD
    <PackageReference Include="CK.Core" Version="10.1.2--0057-develop" />
=======
    <PackageReference Include="CK.Core" Version="0.0.0--022x6je-local" />
>>>>>>> a07cf115
  </ItemGroup>
</Project><|MERGE_RESOLUTION|>--- conflicted
+++ resolved
@@ -6,10 +6,6 @@
     </Description>
   </PropertyGroup>
   <ItemGroup>
-<<<<<<< HEAD
-    <PackageReference Include="CK.Core" Version="10.1.2--0057-develop" />
-=======
     <PackageReference Include="CK.Core" Version="0.0.0--022x6je-local" />
->>>>>>> a07cf115
   </ItemGroup>
 </Project>