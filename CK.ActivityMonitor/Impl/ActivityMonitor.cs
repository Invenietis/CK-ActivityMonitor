--- conflicted
+++ resolved
@@ -162,18 +162,10 @@
                 Throw.ArgumentException( nameof( uniqueId ), $"Monitor UniqueId must be at least {MinMonitorUniqueIdLength} long and not contain any whitespace." );
             }
             _uniqueId = uniqueId;
-<<<<<<< HEAD
-=======
             if( (options & ActivityMonitorOptions.WithParallel) != 0 )
             {
                 
             }
-            if( (_stampProvider = stampProvider) != null )
-            {
-                // logger parameter is used only by the LogRecoreder internal monitor constructor.
-                _logger = logger ?? new Logger( this, stampProvider! );
-            }
->>>>>>> 15e05db6
             _groups = new Group[8];
             for( int i = 0; i < _groups.Length; ++i ) _groups[i] = new Group( this, i );
             _autoTags = tags ?? Tags.Empty;
@@ -207,11 +199,8 @@
 
         /// <inheritdoc />
         public IActivityLogger? ParallelLogger => _logger;
-<<<<<<< HEAD
 
         public ActivityMonitorLogData.IFactory DataFactory => (ActivityMonitorLogData.IFactory?)_logger ?? _output;
-=======
->>>>>>> 15e05db6
 
         /// <inheritdoc />
         public void SetTopic( string? newTopic, [CallerFilePath] string? fileName = null, [CallerLineNumber] int lineNumber = 0 )
